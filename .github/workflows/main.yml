--- conflicted
+++ resolved
@@ -22,15 +22,9 @@
         uses: actions/setup-dotnet@v4
         id: stepid
         with:
-<<<<<<< HEAD
           dotnet-version: |
             9.0.x
             8.0.x
-=======
-          dotnet-version: ${{ matrix.dotnet }}
-      - name: Create temporary global.json
-        run: echo '{"sdk":{"version":"${{ steps.stepid.outputs.dotnet-version }}","rollForward":"latestMinor"}}' > ./global.json
->>>>>>> 1644dd4b
       - name: Install local tools
         run: dotnet tool restore
       - name: Restore Solution
