--- conflicted
+++ resolved
@@ -3,19 +3,6 @@
 open System
 open System.Threading.Tasks
 
-<<<<<<< HEAD
-type CurrentStage =
-  | Load
-  | Build
-
-type OnBuildArgs = { source: string; target: string }
-type OnBuildResult = { content: byte[]; extension: string }
-type OnBuildCallback = OnBuildArgs -> Task<OnBuildResult>
-
-type OnCopyArgs = { source: string; target: string }
-type OnCopyResult = { content: byte[]; extension: string }
-type OnCopyCallback = OnCopyArgs -> Task<OnCopyResult>
-=======
 type PluginApi =
   | Stable
   | Next
@@ -29,7 +16,6 @@
 type Runtime =
   | Build
   | DevServer
->>>>>>> cd158e35
 
 type FileExtension =
   | JS
@@ -37,40 +23,21 @@
   | HTML
   | Custom of string
 
-<<<<<<< HEAD
-type OnVirtualizeResult =
-  { content: byte[]
-    extension: string
-    mimeType: string
-    url: string
-    path: string }
-=======
 type LoadArgs =
     { runtime: Runtime;
       path: string;
       filePaths: string array;
       tryReadContent: string -> Result<string, string> }
->>>>>>> cd158e35
 
 type LoadResult =
   { content: string; targetExtension: FileExtension }
 
-<<<<<<< HEAD
-type OnLoadArgs =
-  { url: Uri
-    source: string
-    loader: string }
-
-type OnLoadResult = { content: byte[]; mimeType: string }
-type OnLoadCallback = OnLoadArgs -> Task<OnLoadResult>
-=======
 type OnLoad = LoadArgs -> Result<LoadArgs, PluginError>
 
 type ShouldTransformArgs =
   { runtime: Runtime;
     extension: FileExtension
     content: string; }
->>>>>>> cd158e35
 
 type OnShouldTransform = ShouldTransformArgs -> Result<bool, PluginError>
 
@@ -88,17 +55,9 @@
 type OnInjectImports = Runtime -> Result<InjectImportsResult, PluginError>
 
 type PluginInfo =
-<<<<<<< HEAD
-  { name: string
-    build: OnBuildCallback option
-    copy: OnCopyCallback option
-    virtualize: OnVirtualizeCallback option
-    load: OnLoadCallback option }
-=======
     { name: string
       pluginApi: PluginApi
       load: OnLoad option
       shouldTransform: OnShouldTransform option
       transform: OnTransform option
-      injectImports: OnInjectImports option }
->>>>>>> cd158e35
+      injectImports: OnInjectImports option }