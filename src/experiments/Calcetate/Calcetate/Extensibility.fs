--- conflicted
+++ resolved
@@ -10,69 +10,6 @@
 
 open FSharp.Compiler.Interactive.Shell
 
-<<<<<<< HEAD
-module Extensibility =
-  open FSharp.Compiler.Interactive.Shell
-
-  let PluginCache =
-    ConcurrentDictionary<string, PluginInfo * FsiEvaluationSession>()
-
-  let private getSession stdin stdout stderr =
-    let defConfig = FsiEvaluationSession.GetDefaultConfiguration()
-
-    let argv = [| "fsi.exe"; "--noninteractive"; "--nologo"; "--gui-" |]
-
-    FsiEvaluationSession.Create(defConfig, argv, stdin, stdout, stderr, true)
-
-
-
-  let LoadPluginFromScript
-    (
-      name: string,
-      filepath: string
-    ) : PluginInfo option =
-    match PluginCache.TryGetValue name with
-    | (true, (plugin, _)) ->
-      printfn $"Loading plugin [{plugin.name}] from cache"
-      Some plugin
-    | (false, _) ->
-      printfn $"Plugin [{name}] not in cache, loading from file [{filepath}]"
-
-      let Fsi =
-        getSession
-          (new StringReader(""))
-          (new StringWriter())
-          (new StringWriter())
-
-      let content = File.ReadAllText filepath
-
-      (match Fsi.EvalInteractionNonThrowing(content) with
-       | Choice1Of2 (Some value), _ ->
-         match value.ReflectionType = typeof<PluginInfo> with
-         | true -> unbox value.ReflectionValue |> Some
-         | false -> None
-       | Choice1Of2 None, _ -> None
-       | Choice2Of2 (ex), _ ->
-         eprintfn "%O" ex
-         None)
-      |> Option.orElseWith (fun _ ->
-        let bound =
-          Fsi.TryFindBoundValue "Plugin"
-          |> Option.orElseWith (fun _ -> Fsi.TryFindBoundValue "plugin")
-
-        match bound with
-        | Some bound ->
-          match bound.Value.ReflectionType = typeof<PluginInfo> with
-          | true -> unbox bound.Value.ReflectionValue |> Some
-          | false -> None
-        | None -> None)
-      |> Option.map (fun value ->
-        match PluginCache.TryAdd(value.name, (value, Fsi)) with
-        | true -> printfn $"Plugin [{value.name}] added to cache"
-        | false -> printfn $"We couldn't add plugin [{value.name}] to cache"
-
-        value)
-=======
 let PluginCache =
   ConcurrentDictionary<string, PluginInfo * FsiEvaluationSession>()
 
@@ -133,5 +70,4 @@
       | true -> printfn $"Plugin [{value.name}] added to cache"
       | false -> printfn $"We couldn't add plugin [{value.name}] to cache"
 
-      value)
->>>>>>> cd158e35
+      value)